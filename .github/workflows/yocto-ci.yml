name: Yocto Fast CI

on:
  pull_request:
    branches: [main]
    paths:
      - "apps/daemon/**.go"
      - "apps/daemon/go.mod"
      - "apps/daemon/go.sum"
      - "apps/daemon/Makefile"
      - "examples/smidr-ci.yaml"
      - "apps/daemon/internal/**"
      - "apps/daemon/cmd/**"
      - ".github/workflows/yocto-ci.yml"
  push:
    branches: [chore/phase8-fast-yocto-ci]

concurrency:
  group: yocto-ci-${{ github.ref }}
  cancel-in-progress: true

jobs:
  build-and-test:
    runs-on: self-hosted
    defaults:
      run:
        working-directory: apps/daemon
    steps:
      - uses: actions/checkout@v4

      - name: Setup Go
        uses: actions/setup-go@v5
        with:
          go-version-file: apps/daemon/go.mod
<<<<<<< HEAD

      - name: Install build dependencies
        run: |
          sudo apt-get update
          sudo apt-get install -y gcc libc6-dev
=======
>>>>>>> 4b90d2b5

      - name: Go build and unit tests
        env:
          CGO_ENABLED: 1
        run: |
          make check

  yocto-smoke:
    runs-on: self-hosted
    needs: build-and-test
    permissions:
      contents: read
    steps:
      - uses: actions/checkout@v4
      - name: Set up Go
        uses: actions/setup-go@v4
        with:
          go-version: "1.25.1"

      - name: Prepare cache directories
        run: |
          mkdir -p $HOME/.smidr/dl $HOME/.smidr/sstate-cache $HOME/.smidr/tmp $HOME/.smidr/deploy
          chmod 1777 $HOME/.smidr/tmp || chmod 0777 $HOME/.smidr/tmp

      - name: Restore downloads cache
        uses: actions/cache/restore@v4
        with:
          path: $HOME/.smidr/dl
          key: yocto-dl-${{ runner.os }}-${{ hashFiles('examples/smidr-ci.yaml') }}
          restore-keys: |
            yocto-dl-${{ runner.os }}-

      - name: Restore sstate cache
        uses: actions/cache/restore@v4
        with:
          path: $HOME/.smidr/sstate-cache
          key: yocto-sstate-${{ runner.os }}-${{ hashFiles('examples/smidr-ci.yaml') }}
          restore-keys: |
            yocto-sstate-${{ runner.os }}-

      - name: Yocto smoke (no build)
        run: |
          export YOCTO_DL_DIR="$HOME/.smidr/dl"
          export YOCTO_SSTATE_DIR="$HOME/.smidr/sstate-cache"
          export YOCTO_TMP_DIR="$HOME/.smidr/tmp"
          export YOCTO_DEPLOY_DIR="$HOME/.smidr/deploy"
          make -C apps/daemon yocto-smoke ARGS="--config ../../examples/smidr-ci.yaml"

  yocto-fetch:
    runs-on: self-hosted
    needs: yocto-smoke
    steps:
      - uses: actions/checkout@v4
      - name: Set up Go
        uses: actions/setup-go@v4
        with:
          go-version: "1.25.1"

      - name: Maximize build space
        run: |
          echo "Disk space before cleanup:" && df -h
          sudo rm -rf /usr/local/lib/android || true
          sudo rm -rf /usr/share/dotnet || true
          sudo rm -rf /opt/ghc || true
          sudo rm -rf /opt/hostedtoolcache/CodeQL || true
          docker system prune -af || true
          echo "Disk space after cleanup:" && df -h

      - name: Prepare cache directories
        run: |
          rm -rf $HOME/.smidr/tmp $HOME/.smidr/deploy
          mkdir -p $HOME/.smidr/dl $HOME/.smidr/sstate-cache $HOME/.smidr/tmp $HOME/.smidr/deploy
          chmod 1777 $HOME/.smidr/tmp || chmod 0777 $HOME/.smidr/tmp

      - name: Restore downloads cache (rw)
        uses: actions/cache/restore@v4
        with:
          path: $HOME/.smidr/dl
          key: yocto-dl-${{ runner.os }}-${{ hashFiles('examples/smidr-ci.yaml') }}
          restore-keys: |
            yocto-dl-${{ runner.os }}-

      - name: Restore sstate cache (ro)
        uses: actions/cache/restore@v4
        with:
          path: $HOME/.smidr/sstate-cache
          key: yocto-sstate-${{ runner.os }}-${{ hashFiles('examples/smidr-ci.yaml') }}
          restore-keys: |
            yocto-sstate-${{ runner.os }}-

      - name: Fetch-only
        run: |
          export YOCTO_DL_DIR="$HOME/.smidr/dl"
          export YOCTO_SSTATE_DIR="$HOME/.smidr/sstate-cache"
          export YOCTO_TMP_DIR="$HOME/.smidr/tmp"
          export YOCTO_DEPLOY_DIR="$HOME/.smidr/deploy"
          make -C apps/daemon yocto-fetch ARGS="--config ../../examples/smidr-ci.yaml"

      - name: Check cache sizes
        id: size-check
        run: |
          set -e
          DL_MB=$(du -sm "$HOME/.smidr/dl" 2>/dev/null | awk '{print $1}')
          SSTATE_MB=$(du -sm "$HOME/.smidr/sstate-cache" 2>/dev/null | awk '{print $1}')
          echo "DL_DIR: ${DL_MB:-0} MB, SSTATE: ${SSTATE_MB:-0} MB"
          echo "dl_mb=${DL_MB:-0}" >> $GITHUB_OUTPUT
          echo "sstate_mb=${SSTATE_MB:-0}" >> $GITHUB_OUTPUT

      - name: Save updated downloads cache
        if: always() && steps.size-check.outputs.dl_mb != '' && fromJSON(steps.size-check.outputs.dl_mb) < 6000
        uses: actions/cache/save@v4
        with:
          path: $HOME/.smidr/dl
          key: yocto-dl-${{ runner.os }}-${{ github.run_id }}

      - name: Show cache size and skip reason
        if: always()
        run: |
          echo "DL_DIR size (MB): ${DL_MB:-$DL_MB_ENV}"
          if [ -n "${DL_MB}" ] && [ "${DL_MB}" -ge 6000 ]; then
            echo "Skipping cache save: DL_DIR >= 6000 MB"
          fi
        env:
          DL_MB_ENV: ${{ steps.size-check.outputs.dl_mb }}

  yocto-sstate:
    runs-on: self-hosted
    needs: yocto-fetch
    if: github.event_name == 'push' || github.event.pull_request.head.repo.full_name == github.repository
    steps:
      - uses: actions/checkout@v4

      - name: Maximize build space
        run: |
          echo "Disk space before cleanup:" && df -h
          sudo rm -rf /usr/local/lib/android || true
          sudo rm -rf /usr/share/dotnet || true
          sudo rm -rf /opt/ghc || true
          sudo rm -rf /opt/hostedtoolcache/CodeQL || true
          docker system prune -af || true
          echo "Disk space after cleanup:" && df -h

      - name: Prepare cache directories
        run: |
          mkdir -p $HOME/.smidr/dl $HOME/.smidr/sstate-cache $HOME/.smidr/tmp $HOME/.smidr/deploy
          chmod 1777 $HOME/.smidr/tmp || chmod 0777 $HOME/.smidr/tmp

      - name: Restore caches
        uses: actions/cache/restore@v4
        with:
          path: |
            $HOME/.smidr/dl
            $HOME/.smidr/sstate-cache
          key: yocto-all-${{ runner.os }}-${{ hashFiles('examples/smidr-ci.yaml') }}
          restore-keys: |
            yocto-all-${{ runner.os }}-

      - name: Clean tmp and deploy directories
        run: |
          rm -rf $HOME/.smidr/tmp $HOME/.smidr/deploy
          mkdir -p $HOME/.smidr/tmp $HOME/.smidr/deploy
          chmod 1777 $HOME/.smidr/tmp || chmod 0777 $HOME/.smidr/tmp
          # Clear persistent per-customer build directories to avoid stale absolute paths
          rm -rf $HOME/.smidr/builds/build-ci/*/tmp || true
          rm -rf $HOME/.smidr/builds/build-ci/*/deploy || true

      - name: Build with sstate restore
        run: |
          export YOCTO_DL_DIR="$HOME/.smidr/dl"
          export YOCTO_SSTATE_DIR="$HOME/.smidr/sstate-cache"
          export YOCTO_TMP_DIR="$HOME/.smidr/tmp"
          export YOCTO_DEPLOY_DIR="$HOME/.smidr/deploy"
          export YOCTO_SSTATE_MIRRORS=""
          make -C apps/daemon yocto-sstate ARGS="--config ../../examples/smidr-ci.yaml"

      - name: Upload deploy artifacts (on failure)
        if: failure()
        uses: actions/upload-artifact@v4
        with:
          name: yocto-deploy
          path: $HOME/.smidr/deploy<|MERGE_RESOLUTION|>--- conflicted
+++ resolved
@@ -32,14 +32,12 @@
         uses: actions/setup-go@v5
         with:
           go-version-file: apps/daemon/go.mod
-<<<<<<< HEAD
 
       - name: Install build dependencies
         run: |
           sudo apt-get update
           sudo apt-get install -y gcc libc6-dev
-=======
->>>>>>> 4b90d2b5
+
 
       - name: Go build and unit tests
         env:
