--- conflicted
+++ resolved
@@ -83,13 +83,6 @@
 - [x] Add entrypoint smoke test for main.go
 - [X] Run integration tests with real Yocto builds (end-to-end)
 - [X] Test with Toradex layers specifically (integration and artifact extraction)
-<<<<<<< HEAD
-  - ✅ Toradex CI workflow created and working
-  - ✅ Sstate-only build detection implemented - gracefully skips artifact extraction when 100% cache hit
-  - ℹ️  For audit/verification: sstate cache serves as cryptographically-verified artifact store
-  - 💡 To force artifact generation from sstate: add `--clean` flag or run `bitbake -c deploy <image>`
-=======
->>>>>>> 209a9527
 - [ ] Test with multiple custom Yocto layer combinations
   - 🚧 In progress: Created test configs for Raspberry Pi, Intel BSP, Toradex
   - 🚧 Matrix CI workflow created to test all combinations
